package org.whispersystems.signalservice.loki.utilities

import okhttp3.HttpUrl
import okhttp3.Request
import org.whispersystems.libsignal.logging.Log
import org.whispersystems.signalservice.api.messages.SignalServiceAttachment
import org.whispersystems.signalservice.api.push.exceptions.NonSuccessfulResponseCodeException
import org.whispersystems.signalservice.api.push.exceptions.PushNetworkException
import org.whispersystems.signalservice.loki.api.fileserver.FileServerAPI
import org.whispersystems.signalservice.loki.api.onionrequests.OnionRequestAPI
import java.io.*

object DownloadUtilities {

    /**
     * Blocks the calling thread.
     */
    fun downloadFile(destination: File, url: String, maxSize: Int, listener: SignalServiceAttachment.ProgressListener?) {
        val outputStream = FileOutputStream(destination) // Throws
        var remainingAttempts = 4
        var exception: Exception? = null
        while (remainingAttempts > 0) {
            remainingAttempts -= 1
            try {
                downloadFile(outputStream, url, maxSize, listener)
                exception = null
                break
            } catch (e: Exception) {
                exception = e
            }
        }
        if (exception != null) { throw exception }
    }

    /**
     * Blocks the calling thread.
     */
    fun downloadFile(outputStream: OutputStream, downloadURL: String, maxSize: Int, listener: SignalServiceAttachment.ProgressListener?) {
        // We need to throw a PushNetworkException or NonSuccessfulResponseCodeException
        // because the underlying Signal logic requires these to work correctly
<<<<<<< HEAD
        val url = url.replace(FileServerAPI.fileStorageBucketURL, FileServerAPI.shared.server + "/loki/v1")
        val request = Request.Builder().url(url).get()
        try {
            val json = OnionRequestAPI.sendOnionRequest(request.build(), FileServerAPI.shared.server, FileServerAPI.fileServerPublicKey, false).get()
=======
        val url = HttpUrl.get(downloadURL)
        var host = "https://" + url.host()
        var actualURL: String
        if (host.contains(FileServerAPI.fileStaticServer)) {
            actualURL = downloadURL.replace(FileServerAPI.fileStaticServer, FileServerAPI.shared.server + "/loki/v1")
            host = FileServerAPI.shared.server
        } else {
            actualURL = downloadURL.replace(host, "$host/loki/v1")
        }
        val request = Request.Builder().url(actualURL).get()
        try {
            val serverPublicKey = FileServerAPI.shared.getServerPublicKey(host).get()
            val json = OnionRequestAPI.sendOnionRequest(request.build(), host, serverPublicKey, false).get()
>>>>>>> 1ad14acf
            val data = json["data"] as? ArrayList<Int>
            if (data == null) {
                Log.d("Loki", "Couldn't parse attachment from: $json.")
                throw PushNetworkException("Missing response body.")
            }
            val body = data.map { it.toByte() }.toByteArray()
            if (body.size > maxSize) {
                Log.d("Loki", "Attachment size limit exceeded.")
                throw PushNetworkException("Max response size exceeded.")
            }
            val input = body.inputStream()
            val buffer = ByteArray(32768)
            var count = 0
            var bytes = input.read(buffer)
            while (bytes >= 0) {
                outputStream.write(buffer, 0, bytes)
                count += bytes
                if (count > maxSize) {
                    Log.d("Loki", "Attachment size limit exceeded.")
                    throw PushNetworkException("Max response size exceeded.")
                }
                listener?.onAttachmentProgress(body.size.toLong(), count.toLong())
                bytes = input.read(buffer)
            }
        } catch (e: Exception) {
            Log.d("Loki", "Couldn't download attachment due to error: $e.")
            throw if (e is NonSuccessfulResponseCodeException) e else PushNetworkException(e)
        }
    }
}<|MERGE_RESOLUTION|>--- conflicted
+++ resolved
@@ -35,29 +35,22 @@
     /**
      * Blocks the calling thread.
      */
-    fun downloadFile(outputStream: OutputStream, downloadURL: String, maxSize: Int, listener: SignalServiceAttachment.ProgressListener?) {
+    fun downloadFile(outputStream: OutputStream, url: String, maxSize: Int, listener: SignalServiceAttachment.ProgressListener?) {
         // We need to throw a PushNetworkException or NonSuccessfulResponseCodeException
         // because the underlying Signal logic requires these to work correctly
-<<<<<<< HEAD
-        val url = url.replace(FileServerAPI.fileStorageBucketURL, FileServerAPI.shared.server + "/loki/v1")
-        val request = Request.Builder().url(url).get()
-        try {
-            val json = OnionRequestAPI.sendOnionRequest(request.build(), FileServerAPI.shared.server, FileServerAPI.fileServerPublicKey, false).get()
-=======
-        val url = HttpUrl.get(downloadURL)
-        var host = "https://" + url.host()
-        var actualURL: String
-        if (host.contains(FileServerAPI.fileStaticServer)) {
-            actualURL = downloadURL.replace(FileServerAPI.fileStaticServer, FileServerAPI.shared.server + "/loki/v1")
+        var host = "https://" + HttpUrl.get(url).host()
+        val sanitizedURL: String
+        if (host.contains(FileServerAPI.fileStorageBucketURL)) {
+            sanitizedURL = url.replace(FileServerAPI.fileStorageBucketURL, FileServerAPI.shared.server + "/loki/v1")
             host = FileServerAPI.shared.server
         } else {
-            actualURL = downloadURL.replace(host, "$host/loki/v1")
+            sanitizedURL = url.replace(host, "$host/loki/v1")
         }
-        val request = Request.Builder().url(actualURL).get()
+        val request = Request.Builder().url(sanitizedURL).get()
         try {
-            val serverPublicKey = FileServerAPI.shared.getServerPublicKey(host).get()
+            val serverPublicKey = if (host.contains(FileServerAPI.shared.server)) FileServerAPI.fileServerPublicKey
+                else FileServerAPI.shared.getPublicKeyForOpenGroupServer(host).get()
             val json = OnionRequestAPI.sendOnionRequest(request.build(), host, serverPublicKey, false).get()
->>>>>>> 1ad14acf
             val data = json["data"] as? ArrayList<Int>
             if (data == null) {
                 Log.d("Loki", "Couldn't parse attachment from: $json.")
